# Copyright The PyTorch Lightning team.
#
# Licensed under the Apache License, Version 2.0 (the "License");
# you may not use this file except in compliance with the License.
# You may obtain a copy of the License at
#
#     http://www.apache.org/licenses/LICENSE-2.0
#
# Unless required by applicable law or agreed to in writing, software
# distributed under the License is distributed on an "AS IS" BASIS,
# WITHOUT WARRANTIES OR CONDITIONS OF ANY KIND, either express or implied.
# See the License for the specific language governing permissions and
# limitations under the License.
import inspect
import os
from abc import ABC
from argparse import _ArgumentGroup, ArgumentParser, Namespace
from contextlib import suppress
from typing import Any, Callable, Dict, List, Tuple, Type, Union

import pytorch_lightning as pl
from pytorch_lightning.utilities.parsing import str_to_bool, str_to_bool_or_int, str_to_bool_or_str


class ParseArgparserDataType(ABC):
    def __init__(self, *_: Any, **__: Any) -> None:
        pass

    @classmethod
    def parse_argparser(cls, args: "ArgumentParser") -> Any:
        pass


def from_argparse_args(
    cls: Type[ParseArgparserDataType], args: Union[Namespace, ArgumentParser], **kwargs: Any
) -> ParseArgparserDataType:
    """Create an instance from CLI arguments.
    Eventually use varibles from OS environement which are defined as "PL_<CLASS-NAME>_<CLASS_ARUMENT_NAME>"

    Args:
        cls: Lightning class
        args: The parser or namespace to take arguments from. Only known arguments will be
            parsed and passed to the :class:`Trainer`.
        **kwargs: Additional keyword arguments that may override ones in the parser or namespace.
            These must be valid Trainer arguments.

    Example:
        >>> from pytorch_lightning import Trainer
        >>> parser = ArgumentParser(add_help=False)
        >>> parser = Trainer.add_argparse_args(parser)
        >>> parser.add_argument('--my_custom_arg', default='something')  # doctest: +SKIP
        >>> args = Trainer.parse_argparser(parser.parse_args(""))
        >>> trainer = Trainer.from_argparse_args(args, logger=False)
    """
    if isinstance(args, ArgumentParser):
        args = cls.parse_argparser(args)

    params = vars(args)

    # we only want to pass in valid Trainer args, the rest may be user specific
    valid_kwargs = inspect.signature(cls.__init__).parameters
    trainer_kwargs = {name: params[name] for name in valid_kwargs if name in params}
    trainer_kwargs.update(**kwargs)

    return cls(**trainer_kwargs)


def parse_argparser(cls: Type["pl.Trainer"], arg_parser: Union[ArgumentParser, Namespace]) -> Namespace:
    """Parse CLI arguments, required for custom bool types."""
    args = arg_parser.parse_args() if isinstance(arg_parser, ArgumentParser) else arg_parser

    types_default = {arg: (arg_types, arg_default) for arg, arg_types, arg_default in get_init_arguments_and_types(cls)}

    modified_args = {}
    for k, v in vars(args).items():
        if k in types_default and v is None:
            # We need to figure out if the None is due to using nargs="?" or if it comes from the default value
            arg_types, arg_default = types_default[k]
            if bool in arg_types and isinstance(arg_default, bool):
                # Value has been passed as a flag => It is currently None, so we need to set it to True
                # We always set to True, regardless of the default value.
                # Users must pass False directly, but when passing nothing True is assumed.
                # i.e. the only way to disable something that defaults to True is to use the long form:
                # "--a_default_true_arg False" becomes False, while "--a_default_false_arg" becomes None,
                # which then becomes True here.

                v = True

        modified_args[k] = v
    return Namespace(**modified_args)


def parse_env_variables(cls: Type["pl.Trainer"], template: str = "PL_%(cls_name)s_%(cls_argument)s") -> Namespace:
    """Parse environment arguments if they are defined.

    Example:
        >>> from pytorch_lightning import Trainer
        >>> parse_env_variables(Trainer)
        Namespace()
        >>> import os
        >>> os.environ["PL_TRAINER_GPUS"] = '42'
        >>> os.environ["PL_TRAINER_BLABLABLA"] = '1.23'
        >>> parse_env_variables(Trainer)
        Namespace(gpus=42)
        >>> del os.environ["PL_TRAINER_GPUS"]
    """
    cls_arg_defaults = get_init_arguments_and_types(cls)

    env_args = {}
    for arg_name, _, _ in cls_arg_defaults:
        env = template % {"cls_name": cls.__name__.upper(), "cls_argument": arg_name.upper()}
        val = os.environ.get(env)
        if not (val is None or val == ""):
            # todo: specify the possible exception
            with suppress(Exception):
                # converting to native types like int/float/bool
                val = eval(val)
            env_args[arg_name] = val
    return Namespace(**env_args)


def get_init_arguments_and_types(cls: Any) -> List[Tuple[str, Tuple, Any]]:
    r"""Scans the class signature and returns argument names, types and default values.

    Returns:
        List with tuples of 3 values:
        (argument name, set with argument types, argument default value).

    Examples:

        >>> from pytorch_lightning import Trainer
        >>> args = get_init_arguments_and_types(Trainer)

    """
    cls_default_params = inspect.signature(cls).parameters
    name_type_default = []
    for arg in cls_default_params:
        arg_type = cls_default_params[arg].annotation
        arg_default = cls_default_params[arg].default
        try:
            arg_types = tuple(arg_type.__args__)
        except AttributeError:
            arg_types = (arg_type,)

        name_type_default.append((arg, arg_types, arg_default))

    return name_type_default


def _get_abbrev_qualified_cls_name(cls: Any) -> str:
    assert isinstance(cls, type), repr(cls)
    if cls.__module__.startswith("pytorch_lightning."):
        # Abbreviate.
        return f"pl.{cls.__name__}"
    # Fully qualified.
    return f"{cls.__module__}.{cls.__qualname__}"


def add_argparse_args(
    cls: Type["pl.Trainer"], parent_parser: ArgumentParser, *, use_argument_group: bool = True
) -> Union[_ArgumentGroup, ArgumentParser]:
    r"""Extends existing argparse by default attributes for ``cls``.

    Args:
        cls: Lightning class
        parent_parser:
            The custom cli arguments parser, which will be extended by
            the class's default arguments.
        use_argument_group:
            By default, this is True, and uses ``add_argument_group`` to add
            a new group.
            If False, this will use old behavior.

    Returns:
        If use_argument_group is True, returns ``parent_parser`` to keep old
        workflows. If False, will return the new ArgumentParser object.

    Only arguments of the allowed types (str, float, int, bool) will
    extend the ``parent_parser``.

    Raises:
        RuntimeError:
            If ``parent_parser`` is not an ``ArgumentParser`` instance

    Examples:

        # Option 1: Default usage.
        >>> import argparse
        >>> from pytorch_lightning import Trainer
        >>> parser = argparse.ArgumentParser()
        >>> parser = Trainer.add_argparse_args(parser)
        >>> args = parser.parse_args([])

        # Option 2: Disable use_argument_group (old behavior).
        >>> import argparse
        >>> from pytorch_lightning import Trainer
        >>> parser = argparse.ArgumentParser()
        >>> parser = Trainer.add_argparse_args(parser, use_argument_group=False)
        >>> args = parser.parse_args([])
    """
    if isinstance(parent_parser, _ArgumentGroup):
        raise RuntimeError("Please only pass an ArgumentParser instance.")
    if use_argument_group:
        group_name = _get_abbrev_qualified_cls_name(cls)
        parser: Union[_ArgumentGroup, ArgumentParser] = parent_parser.add_argument_group(group_name)
    else:
        parser = ArgumentParser(parents=[parent_parser], add_help=False)

    ignore_arg_names = ["self", "args", "kwargs"]
    if hasattr(cls, "get_deprecated_arg_names"):
        ignore_arg_names += cls.get_deprecated_arg_names()

    allowed_types = (str, int, float, bool)

    # Get symbols from cls or init function.
    for symbol in (cls, cls.__init__):
        args_and_types = get_init_arguments_and_types(symbol)
        args_and_types = [x for x in args_and_types if x[0] not in ignore_arg_names]
        if len(args_and_types) > 0:
            break

    args_help = _parse_args_from_docstring(cls.__init__.__doc__ or cls.__doc__ or "")

    for arg, arg_types, arg_default in args_and_types:
        arg_types = tuple(at for at in allowed_types if at in arg_types)
        if not arg_types:
            # skip argument with not supported type
            continue
        arg_kwargs: Dict[str, Any] = {}
        if bool in arg_types:
            arg_kwargs.update(nargs="?", const=True)
            # if the only arg type is bool
            if len(arg_types) == 1:
                use_type: Callable[[str], Union[bool, int, float, str]] = str_to_bool
            elif int in arg_types:
                use_type = str_to_bool_or_int
            elif str in arg_types:
                use_type = str_to_bool_or_str
            else:
                # filter out the bool as we need to use more general
                use_type = [at for at in arg_types if at is not bool][0]
        else:
            use_type = arg_types[0]

        if arg == "gpus" or arg == "tpu_cores":
            use_type = _gpus_allowed_type

        # hack for types in (int, float)
        if len(arg_types) == 2 and int in set(arg_types) and float in set(arg_types):
            use_type = _int_or_float_type

        # hack for track_grad_norm
        if arg == "track_grad_norm":
            use_type = float

        # hack for precision
        if arg == "precision":
            use_type = _precision_allowed_type

        parser.add_argument(
            f"--{arg}", dest=arg, default=arg_default, type=use_type, help=args_help.get(arg), **arg_kwargs
        )

    if use_argument_group:
        return parent_parser
    return parser


def _parse_args_from_docstring(docstring: str) -> Dict[str, str]:
    arg_block_indent = None
    current_arg = ""
    parsed = {}
    for line in docstring.split("\n"):
        stripped = line.lstrip()
        if not stripped:
            continue
        line_indent = len(line) - len(stripped)
        if stripped.startswith(("Args:", "Arguments:", "Parameters:")):
            arg_block_indent = line_indent + 4
        elif arg_block_indent is None:
            continue
        elif line_indent < arg_block_indent:
            break
        elif line_indent == arg_block_indent:
            current_arg, arg_description = stripped.split(":", maxsplit=1)
            parsed[current_arg] = arg_description.lstrip()
        elif line_indent > arg_block_indent:
            parsed[current_arg] += f" {stripped}"
    return parsed


def _gpus_allowed_type(x: str) -> Union[int, str]:
    if "," in x:
        return str(x)
    return int(x)


<<<<<<< HEAD
def _int_or_float_type(x) -> Union[int, float]:
=======
def _gpus_arg_default(x: str) -> Union[int, str]:  # pragma: no-cover
    # unused, but here for backward compatibility with old checkpoints that need to be able to
    # unpickle the function from the checkpoint, as it was not filtered out in versions < 1.2.8
    # see: https://github.com/PyTorchLightning/pytorch-lightning/pull/6898
    pass


def _int_or_float_type(x: Union[int, float, str]) -> Union[int, float]:
>>>>>>> b9443a07
    if "." in str(x):
        return float(x)
    return int(x)


def _precision_allowed_type(x: Union[int, str]) -> Union[int, str]:
    """
    >>> _precision_allowed_type("32")
    32
    >>> _precision_allowed_type("bf16")
    'bf16'
    """
    try:
        return int(x)
    except ValueError:
        return x<|MERGE_RESOLUTION|>--- conflicted
+++ resolved
@@ -295,18 +295,7 @@
     return int(x)
 
 
-<<<<<<< HEAD
 def _int_or_float_type(x) -> Union[int, float]:
-=======
-def _gpus_arg_default(x: str) -> Union[int, str]:  # pragma: no-cover
-    # unused, but here for backward compatibility with old checkpoints that need to be able to
-    # unpickle the function from the checkpoint, as it was not filtered out in versions < 1.2.8
-    # see: https://github.com/PyTorchLightning/pytorch-lightning/pull/6898
-    pass
-
-
-def _int_or_float_type(x: Union[int, float, str]) -> Union[int, float]:
->>>>>>> b9443a07
     if "." in str(x):
         return float(x)
     return int(x)
