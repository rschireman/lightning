# Copyright The PyTorch Lightning team.
#
# Licensed under the Apache License, Version 2.0 (the "License");
# you may not use this file except in compliance with the License.
# You may obtain a copy of the License at
#
#     http://www.apache.org/licenses/LICENSE-2.0
#
# Unless required by applicable law or agreed to in writing, software
# distributed under the License is distributed on an "AS IS" BASIS,
# WITHOUT WARRANTIES OR CONDITIONS OF ANY KIND, either express or implied.
# See the License for the specific language governing permissions and
# limitations under the License.
import math
import os
import random
import random as python_random
from collections import defaultdict
from collections.abc import Iterable
from contextlib import suppress
from copy import deepcopy
from typing import List, Optional
from unittest import mock
from unittest.mock import ANY

import numpy as np
import pytest
import torch
import torch.distributed as dist
import torch.multiprocessing as mp
from torch.utils.data import BatchSampler, DistributedSampler, RandomSampler, SequentialSampler
from torch.utils.data._utils.worker import get_worker_info
from torch.utils.data.dataloader import DataLoader, default_collate
from torch.utils.data.dataset import Dataset, IterableDataset

import tests.helpers.utils as tutils
from pytorch_lightning import Callback, LightningModule, seed_everything, Trainer
from pytorch_lightning.trainer.states import TrainerState
from pytorch_lightning.utilities.auto_restart import (
    _add_capture_metadata_collate,
    _dataloader_load_state_dict,
    _dataloader_to_state_dict,
<<<<<<< HEAD
    _is_obj_stateful,
    _MultiProcessingDataLoaderIterStateful,
    _patch_dataloader_get_iterators,
    _SingleProcessDataLoaderIterStateful,
    _teardown_dataloader_get_iterators,
=======
    _SupportsStateDict,
>>>>>>> a5698e65
    CaptureIterableDataset,
    CaptureMapDataset,
    FastForwardSampler,
    MergedIteratorState,
)
from pytorch_lightning.utilities.enums import _FaultTolerantMode, AutoRestartBatchKeys
from pytorch_lightning.utilities.exceptions import ExitGracefullyException, MisconfigurationException
from pytorch_lightning.utilities.fetching import DataFetcher
from pytorch_lightning.utilities.imports import _fault_tolerant_training
from tests.helpers.boring_model import BoringModel, RandomDataset
from tests.helpers.runif import RunIf


# Credit to PyTorch Team.
# Taken from:
# https://github.com/pytorch/pytorch/blob/3b977a0d2834d300c0301a0c6af98c8e939019ce/torch/utils/data/_utils/worker.py#L151
# Not available until torch 1.9.0
def _generate_state(base_seed, worker_id):
    INIT_A = 0x43B0D7E5
    MULT_A = 0x931E8875
    INIT_B = 0x8B51F9DD
    MULT_B = 0x58F38DED
    MIX_MULT_L = 0xCA01F9DD
    MIX_MULT_R = 0x4973F715
    XSHIFT = 4 * 8 // 2
    MASK32 = 0xFFFFFFFF

    entropy = [worker_id, base_seed & MASK32, base_seed >> 32, 0]
    pool = [0] * 4

    hash_const_A = INIT_A

    def hash(value):
        nonlocal hash_const_A
        value = (value ^ hash_const_A) & MASK32
        hash_const_A = (hash_const_A * MULT_A) & MASK32
        value = (value * hash_const_A) & MASK32
        value = (value ^ (value >> XSHIFT)) & MASK32
        return value

    def mix(x, y):
        result_x = (MIX_MULT_L * x) & MASK32
        result_y = (MIX_MULT_R * y) & MASK32
        result = (result_x - result_y) & MASK32
        result = (result ^ (result >> XSHIFT)) & MASK32
        return result

    # Add in the entropy to the pool.
    for i in range(len(pool)):
        pool[i] = hash(entropy[i])

    # Mix all bits together so late bits can affect earlier bits.
    for i_src in range(len(pool)):
        for i_dst in range(len(pool)):
            if i_src != i_dst:
                pool[i_dst] = mix(pool[i_dst], hash(pool[i_src]))

    hash_const_B = INIT_B
    state = []
    for i_dst in range(4):
        data_val = pool[i_dst]
        data_val = (data_val ^ hash_const_B) & MASK32
        hash_const_B = (hash_const_B * MULT_B) & MASK32
        data_val = (data_val * hash_const_B) & MASK32
        data_val = (data_val ^ (data_val >> XSHIFT)) & MASK32
        state.append(data_val)
    return state


def test_fast_forward_getattr():
    dataset = range(15)
    sampler = SequentialSampler(dataset)
    batch_sampler = BatchSampler(sampler, 3, False)
    index_batch_sampler = FastForwardSampler(batch_sampler)

    assert index_batch_sampler.batch_size == 3
    assert index_batch_sampler.sampler == sampler


def test_fast_forward_on_batch_sampler():
    """This test ensures ``FastForwardSampler`` applied to ``BatchSampler`` correctly retrived the right next batch
    on restart."""
    dataset = range(15)
    sampler = SequentialSampler(dataset)
    batch_sampler = BatchSampler(sampler, 3, False)
    index_batch_sampler = FastForwardSampler(batch_sampler)

    assert isinstance(index_batch_sampler, Iterable)

    index_batch_sampler_iter = iter(index_batch_sampler)

    assert next(index_batch_sampler_iter) == [0, 1, 2]
    assert next(index_batch_sampler_iter) == [3, 4, 5]

    state_dict = index_batch_sampler.state_dict(2)

    index_batch_sampler = FastForwardSampler(batch_sampler)
    index_batch_sampler.load_state_dict(state_dict)

    index_batch_sampler_iter = iter(index_batch_sampler)
    assert next(index_batch_sampler_iter) == [6, 7, 8]


def test_fast_forward_on_sequential_sampler():
    """This test ensures ``FastForwardSampler`` applied to ``SequentialSampler`` correctly retrived the right next
    batch on restart."""
    dataset = range(15)
    sequential_sampler = SequentialSampler(dataset)
    sampler = FastForwardSampler(sequential_sampler)
    sampler.setup(3)
    batch_sampler = BatchSampler(sampler, 3, False)

    batch_sampler_iter = iter(batch_sampler)

    assert next(batch_sampler_iter) == [0, 1, 2]
    assert next(batch_sampler_iter) == [3, 4, 5]

    state_dict = sampler.state_dict(2)
    assert state_dict[0]["current_iteration"] == 6

    sampler.load_state_dict(state_dict)

    batch_sampler_iter = iter(batch_sampler)
    assert next(batch_sampler_iter) == [6, 7, 8]


@pytest.mark.skipif(torch.cuda.is_available(), reason="todo (tchaton) Need more investigation")
def test_fast_forward_on_random_sampler():
    """This test ensures ``FastForwardSampler`` applied to ``RandomSampler`` correctly retrived the right next
    batch on restart."""
    seed = 42
    seed_everything(42)

    dataset = range(15)
    generator = torch.Generator().manual_seed(seed)
    values = list(RandomSampler(dataset, generator=generator))

    generator = torch.Generator().manual_seed(seed)
    random_sampler = RandomSampler(dataset, generator=generator)
    sampler = FastForwardSampler(random_sampler)
    sampler.setup(3)
    batch_sampler = BatchSampler(sampler, 3, False)

    batch_sampler_iter = iter(batch_sampler)

    assert next(batch_sampler_iter) == values[:3]
    assert next(batch_sampler_iter) == values[3:6]
    assert next(batch_sampler_iter) == values[6:9]

    state_dict = sampler.state_dict(3)
    assert state_dict[0]["current_iteration"] == 9
    state_dict[0]["current_iteration"] = 6

    seed_everything(42)
    generator = torch.Generator().manual_seed(seed)
    random_sampler = RandomSampler(dataset, generator=generator)
    sampler = FastForwardSampler(random_sampler)
    sampler.setup(3)
    batch_sampler = BatchSampler(sampler, 3, False)
    sampler.load_state_dict(state_dict)

    batch_sampler_iter = iter(batch_sampler)
    assert next(batch_sampler_iter) == values[6:9]
    has_raised = False
    try:
        for _ in range(5):
            next(batch_sampler_iter)
    except StopIteration:
        has_raised = True
        assert sampler._current_iteration == 0
        sampler.load_state_dict(sampler.state_dict(0))
    assert has_raised


class RangeIterableDataset(IterableDataset):
    def __init__(self, data, num_workers: int, batch_size: int, state_dict=None, attr_name: str = "iter_sampler"):
        self.data = list(data)
        self.batch_size = batch_size
        self.num_workers = num_workers
        self.state_dict = state_dict
        self.attr_name = attr_name

    def __iter__(self):
        worker_info = get_worker_info()
        if worker_info and self.num_workers == 2:
            id = worker_info.id
            num_samples = len(self.data)
            if id == 0:
                self.data = list(self.data)[: num_samples // 2]
            else:
                self.data = list(self.data)[num_samples // 2 :]
            self.user_sampler = RandomSampler(self.data)
        else:
            self.user_sampler = RandomSampler(self.data)

        setattr(self, self.attr_name, iter(self.user_sampler))
        return self

    def __next__(self):
        iter_sampler = getattr(self, self.attr_name)
        return self.data[next(iter_sampler)]


@pytest.mark.skipif(torch.cuda.is_available(), reason="This test takes around 30 sec and should be skipped in Azure CI")
@pytest.mark.parametrize("num_workers", [0, 1, 2])
def test_fast_forward_sampler_over_iterable_dataset(num_workers):
    """This test ensures ``FastForwardSampler`` and ``CaptureIterableDataset`` are properly being used to capture
    workers states."""
    batch_size = 3
    initial_seed = seed_everything(42)
    generator = torch.Generator()
    generator.manual_seed(initial_seed)
    dataset = RangeIterableDataset(range(20), num_workers, batch_size, True)
    dataset = CaptureIterableDataset(dataset)

    dataloader = DataLoader(dataset, batch_size=batch_size, num_workers=num_workers, generator=generator)
    _add_capture_metadata_collate(dataloader)

    iter_dataloader = iter(dataloader)
    batches = []
    for _ in range(5):
        batches.append(next(iter_dataloader))

    # restarting on batch_1 and getting 3 extra batches

    state_dict = {"iter_sampler": {}}
    for batch in batches[:2]:
        batch, _state_dict = batch["data"], batch[AutoRestartBatchKeys.PL_RESTART_META]
        for k, v in _state_dict.items():
            state_dict[k].update(v)

    assert len(state_dict["iter_sampler"]) == (num_workers if num_workers > 1 else 1)

    initial_seed = seed_everything(42)
    generator.manual_seed(initial_seed)
    dataset = RangeIterableDataset(range(20), num_workers, batch_size, state_dict=state_dict)
    dataset = CaptureIterableDataset(dataset)
    dataset.load_state_dict(state_dict)
    dataloader = DataLoader(dataset, batch_size=batch_size, num_workers=num_workers, generator=generator)
    _add_capture_metadata_collate(dataloader)

    iter_dataloader = iter(dataloader)
    batches_restart = []
    for _ in range(3):
        batches_restart.append(next(iter_dataloader))

    assert torch.equal(batches_restart[0]["data"], batches[2]["data"])
    assert torch.equal(batches_restart[1]["data"], batches[3]["data"])
    assert torch.equal(batches_restart[2]["data"], batches[4]["data"])


def _setup_ddp(rank, worldsize):
    os.environ["MASTER_ADDR"] = "localhost"

    # initialize the process group
    dist.init_process_group("gloo", rank=rank, world_size=worldsize)


def _test_fast_forward_sampler_with_distributed_sampler(rank, worldsize):
    _setup_ddp(rank, worldsize)

    initial_seed = seed_everything(42)

    generator = torch.Generator()
    generator.manual_seed(initial_seed)

    num_workers = 2
    batch_size = 4

    dataset = range(30)
    sampler = FastForwardSampler(DistributedSampler(dataset, num_replicas=worldsize, rank=rank, seed=initial_seed))
    sampler.setup(batch_size)
    dataloader = DataLoader(
        dataset, batch_size=batch_size, num_workers=num_workers, generator=generator, sampler=sampler
    )

    iter_dataloader = iter(dataloader)

    num_yielded = 0
    batches = []
    while True:
        try:
            batches.append(next(iter_dataloader))
            num_yielded += 1
        except StopIteration:
            break

    expected = torch.tensor([17, 27, 24]) if rank == 0 else torch.tensor([19, 5, 3])
    assert torch.equal(batches[-1], expected)

    assert sampler.state_dict(num_yielded)[0]["current_iteration"] == 16

    reload_state_dict = sampler.state_dict(num_yielded - 1)
    assert reload_state_dict[0]["current_iteration"] == 12

    sampler = FastForwardSampler(DistributedSampler(dataset, num_replicas=worldsize, rank=rank, seed=initial_seed))
    sampler.setup(batch_size)
    sampler.load_state_dict(reload_state_dict)
    dataloader = DataLoader(
        dataset, batch_size=batch_size, num_workers=num_workers, generator=generator, sampler=sampler
    )

    iter_dataloader = iter(dataloader)

    batches = []
    while True:
        try:
            batches.append(next(iter_dataloader))
        except StopIteration:
            break

    assert torch.equal(batches[-1], expected)
    assert sampler.state_dict(num_yielded)[0]["current_iteration"] == 16


@pytest.mark.skipif(torch.cuda.is_available(), reason="This test takes around 25 sec and should be skipped in Azure CI")
@RunIf(skip_windows=True)
def test_fast_forward_sampler_with_distributed_sampler():
    """Make sure result logging works with DDP."""
    tutils.set_random_main_port()
    worldsize = 2
    mp.spawn(_test_fast_forward_sampler_with_distributed_sampler, args=(worldsize,), nprocs=worldsize)


class MetaLearningDataset(IterableDataset):
    def __init__(
        self,
        dataset: Dataset,
        batch_size: int,
        drop_last: bool,
        task_num_classes: int = 5,
        num_workers: Optional[int] = None,
        global_rank: Optional[int] = None,
        world_size: Optional[int] = None,
        initial_seed: Optional[int] = None,
        shuffle: bool = True,
        debugging: bool = False,
    ):
        self.dataset = dataset
        self.batch_size = batch_size
        self.drop_last = drop_last
        self.num_workers = num_workers or 1
        self.global_rank = global_rank
        self.world_size = world_size
        self.task_num_classes = task_num_classes
        self.labels = labels = getattr(dataset, "labels")
        self.initial_seed = initial_seed
        self.generator: Optional[torch.Generator] = None
        self.current_task_iteration = 0
        self.shuffle = shuffle
        self.debugging = debugging

        if labels is None:
            raise MisconfigurationException(f"Provided {self.dataset} should have an attribute labels.")

        if len(labels) != len(dataset):
            raise MisconfigurationException("Found provided ``labels`` don't match the dataset length.")

        if (isinstance(global_rank, int) and world_size is None) or (
            isinstance(world_size, int) and global_rank is None
        ):
            raise MisconfigurationException("Both ``world_size`` and ``global_rank`` should be provided !")

        self.unique_labels = np.unique(self.labels)

    @property
    def worker_id(self) -> int:
        worker_info = get_worker_info()
        return worker_info.id if worker_info else 0

    @property
    def is_distributed(self) -> bool:
        return self.world_size is not None and self.world_size > 1

    def set_seed(self, shared: bool = False):
        initial_seed = self.initial_seed + self.current_task_iteration
        if shared:
            seed = initial_seed
            np_seed = _generate_state(initial_seed, 0)
        else:
            seed = initial_seed + self.worker_id + self.global_rank + self.current_task_iteration
            np_seed = _generate_state(initial_seed, self.worker_id + self.global_rank)

        random.seed(seed)
        torch.manual_seed(seed)
        np.random.seed(np_seed)

    def sample_task_indices(self):
        self.set_seed(shared=True)
        self.selected_indexes = np.random.choice(self.unique_labels, self.task_num_classes, replace=False)
        self.selected_indexes.sort()

        # subset of indices from the entire dataset where the labels are actually among the
        # task_num_classes selected_indexes

        self.task_indices = np.arange(len(self.dataset))[np.in1d(self.labels, self.selected_indexes)]
        self.task_length = len(self.task_indices)
        self.set_seed(shared=False)

    @property
    def worker_rank(self) -> int:
        worker_id = self.worker_id
        is_global_zero = self.global_rank == 0
        return self.global_rank + worker_id + int(not is_global_zero)

    def create_sampler(self):
        data = range(self.task_length)
        if self.world_size == 1 and self.num_workers in (0, 1):
            if self.shuffle:
                self.sampler = RandomSampler(data, generator=self.generator)
            else:
                self.sampler = SequentialSampler(data)
        else:
            num_workers = 1 if self.num_workers in (None, 0) else self.num_workers
            num_replicas = num_workers * self.world_size
            current_seed = self.initial_seed + self.current_task_iteration
            self.sampler = DistributedSampler(
                data, num_replicas=num_replicas, rank=self.worker_rank, shuffle=self.shuffle, seed=current_seed
            )

    def __iter__(self):
        if self.generator is None:
            self.generator = torch.Generator().manual_seed(self.initial_seed)
        self.sample_task_indices()
        self.create_sampler()
        self.batch_sampler = BatchSampler(self.sampler, batch_size=self.batch_size, drop_last=self.drop_last)
        self.iter_sampler = iter(self.batch_sampler)
        self.is_first_batch = True
        self.current_task_iteration += 1
        return self

    def increment_iteration(self):
        self.current_task_iteration += 1

    def __next__(self):
        # this is optional, but useful to accumulate gradient over the entire task.
        is_first_batch = self.is_first_batch if self.debugging else (self.is_first_batch and self.worker_id == 0)
        if is_first_batch:
            self.is_first_batch = False
            return {"task_length": len(self.batch_sampler), "selected_indexes": self.selected_indexes}

        random_indices = next(self.iter_sampler)
        task_indices = [self.task_indices[idx] for idx in random_indices]
        return default_collate([self.dataset[idx] for idx in task_indices])


class ClassificationDataset(Dataset):
    def __init__(self, inputs, labels):
        self.inputs = inputs
        self.labels = labels
        assert len(self.inputs) == len(self.labels)

    def __getitem__(self, index):
        return (self.inputs[index], self.labels[index])

    def __len__(self):
        return len(self.inputs)


def _test_fast_forward_sampler_with_distributed_sampler_and_iterative_dataset(rank, worldsize):
    if worldsize > 1:
        _setup_ddp(rank, worldsize)

    def all_gather(tensor, world_size):
        tensor_list = [torch.zeros_like(tensor, dtype=torch.int64) for _ in range(world_size)]
        torch.distributed.all_gather(tensor_list, tensor)
        return tensor_list

    initial_seed = seed_everything(42)

    generator = torch.Generator()
    generator.manual_seed(initial_seed)

    num_workers = 2
    batch_size = 4
    dataset_length = 60
    num_classes = 10

    labels = np.random.randint(0, num_classes, dataset_length)

    dataset = ClassificationDataset(range(dataset_length), labels)
    dataset = MetaLearningDataset(
        dataset,
        batch_size=batch_size,
        drop_last=True,
        num_workers=num_workers,
        global_rank=rank,
        world_size=worldsize,
        initial_seed=initial_seed,
        debugging=True,
        shuffle=True,
    )
    dataset = CaptureIterableDataset(dataset)
    dataloader = DataLoader(dataset, num_workers=num_workers, batch_size=1, generator=generator)
    _add_capture_metadata_collate(dataloader)

    epoch_results = []
    for _ in range(2):
        iter_dataloader = iter(dataloader)
        batches = []
        while True:
            try:
                batches.append(next(iter_dataloader))
            except StopIteration:
                break
        epoch_results.append(batches)
        dataloader.dataset.dataset.current_task_iteration += 1

    assert len(epoch_results) == 2

    assert len(epoch_results[0]) == math.ceil((dataset_length / (num_workers * worldsize)) / batch_size) + 2

    if worldsize == 1:
        assert epoch_results[0][0]["data"]["task_length"] == epoch_results[0][1]["data"]["task_length"]
        assert torch.equal(
            epoch_results[0][0]["data"]["selected_indexes"], epoch_results[0][1]["data"]["selected_indexes"]
        )
        assert 0 in epoch_results[0][2][AutoRestartBatchKeys.PL_RESTART_META]["iter_sampler"]  # worker id 0
        assert 1 in epoch_results[0][3][AutoRestartBatchKeys.PL_RESTART_META]["iter_sampler"]  # worker id 1
        assert not torch.equal(epoch_results[0][2]["data"][0], epoch_results[0][3]["data"][0])
    else:
        first_task_metadata = all_gather(epoch_results[0][0]["data"]["task_length"], worldsize)
        second_task_metadata = all_gather(epoch_results[0][1]["data"]["task_length"], worldsize)
        assert torch.equal(first_task_metadata[0], first_task_metadata[1])
        assert torch.equal(second_task_metadata[0], second_task_metadata[1])
        assert torch.equal(first_task_metadata[0], second_task_metadata[1])

        first_batch_list = all_gather(epoch_results[0][2]["data"][0], worldsize)
        assert not torch.equal(first_batch_list[0], first_batch_list[1])
        second_batch_list = all_gather(epoch_results[0][3]["data"][0], worldsize)
        assert not torch.equal(second_batch_list[0], second_batch_list[1])

    # restarting on epoch 0 / real batch 2
    state_dict = {"iter_sampler": {}}
    for batch in epoch_results[0][2:4]:
        batch, _state_dict = batch["data"], batch[AutoRestartBatchKeys.PL_RESTART_META]
        for k, v in _state_dict.items():
            state_dict[k].update(v)

    dataset = ClassificationDataset(range(dataset_length), labels)
    dataset = MetaLearningDataset(
        dataset,
        batch_size=batch_size,
        drop_last=True,
        num_workers=num_workers,
        global_rank=rank,
        world_size=worldsize,
        initial_seed=initial_seed,
        debugging=True,
        shuffle=True,
    )

    dataset = CaptureIterableDataset(dataset)
    dataset.load_state_dict(state_dict)
    dataloader = DataLoader(dataset, num_workers=num_workers, batch_size=1, generator=generator)
    _add_capture_metadata_collate(dataloader)

    epoch_results_restart = []
    for _ in range(2):
        iter_dataloader = iter(dataloader)
        batches = []
        while True:
            try:
                batches.append(next(iter_dataloader))
            except StopIteration:
                break
        epoch_results_restart.append(batches)
        dataloader.dataset.dataset.increment_iteration()
        dataloader.dataset.reset_on_epoch()

    assert len(epoch_results_restart[0]) + 2 == len(epoch_results[0])
    epoch_tensors = [e["data"][0] for e in epoch_results[0][4:]]
    epoch_tensors_restart = [e["data"][0] for e in epoch_results_restart[0][2:]]

    for t, tr in zip(epoch_tensors, epoch_tensors_restart):
        assert torch.equal(t, tr)

    epoch_tensors = [e["data"][0] for e in epoch_results[1][2:]]
    epoch_tensors_restart = [e["data"][0] for e in epoch_results_restart[1][2:]]

    for t, tr in zip(epoch_tensors, epoch_tensors_restart):
        assert torch.equal(t, tr)


@pytest.mark.skipif(torch.cuda.is_available(), reason="This test takes around 45 sec and should be skipped in Azure CI")
def test_fast_forward_sampler_iterative_dataset():
    _test_fast_forward_sampler_with_distributed_sampler_and_iterative_dataset(0, 1)


@pytest.mark.skipif(torch.cuda.is_available(), reason="This test takes around 55 sec and should be skipped in Azure CI")
@RunIf(skip_windows=True)
def test_fast_forward_sampler_with_distributed_sampler_and_iterative_dataset():
    """Make sure result logging works with DDP."""
    tutils.set_random_main_port()
    worldsize = 2
    mp.spawn(
        _test_fast_forward_sampler_with_distributed_sampler_and_iterative_dataset, args=(worldsize,), nprocs=worldsize
    )


@mock.patch.dict(os.environ, {"PL_FAULT_TOLERANT_TRAINING": "1"})
@RunIf(max_torch="1.7")
def test_fault_tolerant_not_supported():
    assert not _fault_tolerant_training()


def create_iterable_dataset(batch_size, num_workers, attr_name="iter_sampler", wrap: bool = True):
    dataset = RangeIterableDataset(range(50), num_workers=num_workers, batch_size=batch_size, attr_name=attr_name)
    if wrap:
        dataset = CaptureIterableDataset(dataset)
    return dataset


def test_dataloader_to_state_dict_and_reload():
    """
    Note: Those utilities are used only with DataLoader wrapping a ``mapping`` based dataset.
    """

    def create_dataloader():
        dataset = range(50)
        batch_size = 8
        sampler = FastForwardSampler(SequentialSampler(dataset))
        sampler.setup(batch_size)

        return DataLoader(dataset, sampler=sampler, batch_size=batch_size)

    dataloader = create_dataloader()
    iter_dataloader = iter(dataloader)
    _ = next(iter_dataloader)
    _ = next(iter_dataloader)

    state_dict = _dataloader_to_state_dict(dataloader, iter_dataloader)
    assert state_dict == {
        "num_workers": 0,
        "previous_worker": None,
        0: {"current_iteration": 16},
    }

    dataloader = create_dataloader()
    dataloader = _dataloader_load_state_dict(dataloader, state_dict)
    iter_dataloader = iter(dataloader)
    _ = next(iter_dataloader)

    state_dict = _dataloader_to_state_dict(dataloader, iter_dataloader)
    assert state_dict == {
        "num_workers": 0,
        "previous_worker": None,
        0: {"current_iteration": 24},
    }


@pytest.mark.parametrize("use_fault_tolerant", ["0", "1"])
def test_data_loading_wraps_dataset_and_samplers(use_fault_tolerant, tmpdir):
    """This test ensures the dataset and sampler are properly wrapped when fault tolerant is enabled."""

    class CustomBatchSampler(BatchSampler):
        pass

    dataset = range(50)

    class TestModel(BoringModel):
        def train_dataloader(self):
            return {
                "a": [
                    DataLoader(create_iterable_dataset(3, 1, wrap=False), num_workers=0, batch_size=3),
                    DataLoader(dataset, batch_size=8),
                    DataLoader(
                        dataset,
                        batch_sampler=CustomBatchSampler(SequentialSampler(dataset), batch_size=8, drop_last=False),
                    ),
                ],
                "b": DataLoader(
                    create_iterable_dataset(2, num_workers=1, attr_name="custom_sampler", wrap=False),
                    num_workers=0,
                    batch_size=2,
                ),
            }

        def training_step(self, batch, batch_idx):
            assert batch == {
                "a": [ANY, ANY, ANY],
                "b": ANY,
            }

        def validation_step(self, batch, batch_idx):
            assert isinstance(batch, torch.Tensor)

        validation_epoch_end = None

    class Check(Callback):
        def on_train_batch_start(self, trainer, *_) -> None:
            loaders = trainer.train_dataloader.loaders
            if use_fault_tolerant == "1":
                assert isinstance(loaders["a"][0].loader.dataset, CaptureIterableDataset)
                assert isinstance(loaders["a"][1].loader.sampler, FastForwardSampler)
                assert isinstance(loaders["a"][1].loader.dataset, CaptureMapDataset)
                assert isinstance(loaders["a"][2].loader.batch_sampler, FastForwardSampler)
                assert isinstance(loaders["a"][2].loader.dataset, CaptureMapDataset)
                assert isinstance(loaders["b"].loader.dataset, CaptureIterableDataset)
            else:
                assert isinstance(loaders["a"][0].loader.dataset, RangeIterableDataset)
                assert isinstance(loaders["a"][1].loader.sampler, SequentialSampler)
                assert not isinstance(loaders["a"][1].loader.dataset, CaptureMapDataset)
                assert isinstance(loaders["a"][2].loader.batch_sampler, CustomBatchSampler)
                assert not isinstance(loaders["a"][2].loader.dataset, CaptureMapDataset)
                assert isinstance(loaders["b"].loader.dataset, RangeIterableDataset)

    with mock.patch.dict(os.environ, {"PL_FAULT_TOLERANT_TRAINING": use_fault_tolerant}):
        model = TestModel()
        model.training_epoch_end = None
        trainer = Trainer(default_root_dir=tmpdir, max_epochs=1, limit_train_batches=1, callbacks=Check())
        trainer.fit(model)


class SequentialGetItemDataset(Dataset):
    def __init__(self, length, *_):
        self.len = length

    def __getitem__(self, index):
        return torch.tensor([index]).float()

    def __len__(self):
        return self.len


class RandomGetItemDataset(Dataset):
    """A dataset with random elements generated using global rng from torch, numpy and python."""

    def __init__(self, length, size):
        self.size = size
        self.len = length

    def __getitem__(self, index):
        t = torch.rand(self.size)
        n = torch.from_numpy(np.random.rand(self.size))
        p = torch.tensor([python_random.random() for _ in range(self.size)])
        sample = (index + (t + n + p) / 10).float()
        return sample

    def __len__(self):
        return self.len


# TODO: test with `RandomGeneratorGetItemDataset`
@mock.patch.dict(os.environ, {"PL_FAULT_TOLERANT_TRAINING": "1"})
@pytest.mark.parametrize(
    "dataset_class",
    [
        SequentialGetItemDataset,
        RandomGetItemDataset,
        # RandomGeneratorGetItemDataset,
    ],
)
@pytest.mark.parametrize("num_workers", [0])
@pytest.mark.parametrize("batch_size", [1, 2, 3])
def test_dataset_rng_states_restart(dataset_class, num_workers, batch_size):
    """Test that the sequence of batches coming from a random number generator continues with the correct sequence
    after reloading the state."""

    def create_dataset_sampler():
        dset = CaptureMapDataset(dataset_class(16, 8))
        random_sampler = RandomSampler(dset, generator=torch.Generator())
        return dset, random_sampler

    def create_dataloader_sampler(dset, sampler):
        sampler = FastForwardSampler(sampler)
        sampler.setup(batch_size)
        dl = DataLoader(dset, num_workers=num_workers, sampler=sampler, batch_size=batch_size)
        _add_capture_metadata_collate(dl)
        return dl, sampler

    def fetch(fetcher, prefetch_iter, num_batches_fetched):
        batch, _ = next(prefetch_iter)

        state: List[MergedIteratorState] = fetcher.state
        assert len(state) == 1
        assert isinstance(state[0], MergedIteratorState)

        assert len(fetcher.dataloader_iter.cache_states) == 1
        if num_workers == 0:
            assert state[0].state[0].num_batches_fetched == num_batches_fetched
        return state

    dataset, random_sampler = create_dataset_sampler()
    dataloader, ff_sampler = create_dataloader_sampler(dataset, random_sampler)

    fetcher = DataFetcher()
    fetcher.setup(dataloader)
    prefetch_iter = iter(fetcher)

    # fetch 4 batches
    fetch(fetcher, prefetch_iter, 1)
    fetch(fetcher, prefetch_iter, 2)
    fetch(fetcher, prefetch_iter, 3)

    # (A) capture the state after fetching 4 batches
    state = fetch(fetcher, prefetch_iter, 4)
    state = deepcopy(state[0])

    # (B) simulate 2 additional batches
    batch05, _ = next(prefetch_iter)
    batch06, _ = next(prefetch_iter)

    # start reloading
    dataset, random_sampler = create_dataset_sampler()
    dataloader, ff_sampler = create_dataloader_sampler(dataset, random_sampler)

    # load the state dict saved at (A)
    ff_sampler.load_state_dict(state.sampler_states)
    dataset.load_state_dict(state.dataset_states, latest_worker_id=state.latest_worker_id, num_workers=num_workers)

    prefetcher = DataFetcher()
    prefetcher.setup(dataloader)
    prefetch_iter = iter(prefetcher)

    # fetch 2 random batches, these should match exactly the batches seen at (B)
    batch05_restart, _ = next(prefetch_iter)
    batch06_restart, _ = next(prefetch_iter)

    assert torch.equal(batch05, batch05_restart)
    assert torch.equal(batch06, batch06_restart)


class CustomException(Exception):
    pass


class SequentialIterableDataset(IterableDataset):
    def __init__(self, length, *_):
        self.len = length
        self.sampler = SequentialSampler(range(self.len))

    def __iter__(self):
        self.sampler_iter = iter(self.sampler)
        return self

    def __next__(self):
        indices = next(self.sampler_iter)
        return torch.tensor([indices]).float()


class SequentialDictIterableDataset(SequentialIterableDataset):
    def __next__(self):
        indices = next(self.sampler_iter)
        return {"data": torch.tensor([indices]).float()}


class TestModel(LightningModule):
    def __init__(self, fail_on_step: int = -1):
        super().__init__()
        self.layer = torch.nn.Linear(1, 2)
        self.seen_batches = []
        self.fail_on_step = fail_on_step

    def training_step(self, batch, batch_idx):
        if self.global_step == self.fail_on_step:
            raise CustomException()
        batch = batch["data"] if isinstance(batch, dict) else batch
        self.seen_batches.append(torch.stack(batch) if isinstance(batch, list) else batch)
        loss = sum(self.layer(b).sum() for b in batch)
        return loss

    def configure_optimizers(self):
        return torch.optim.SGD(self.layer.parameters(), lr=0.1)


def _run_training(trainer_kwargs, dataset_classes, fail_on_step: int = -1, ckpt_path=None):
    seed_everything(1)
    train_dataloader = [
        DataLoader(dataset_class(3, 1), batch_size=1, num_workers=0) for dataset_class in dataset_classes
    ]
    train_dataloader = train_dataloader[0] if len(train_dataloader) == 1 else train_dataloader
    model = TestModel(fail_on_step=fail_on_step)
    trainer = Trainer(**trainer_kwargs)
    with suppress(CustomException):
        trainer.fit(model, train_dataloaders=train_dataloader, ckpt_path=ckpt_path)
    return model.seen_batches, model.parameters()


@mock.patch.dict(os.environ, {"PL_FAULT_TOLERANT_TRAINING": "1"})
@pytest.mark.parametrize(
    "dataset_classes",
    [
        # single training dataset
        [RandomGetItemDataset],
        [SequentialIterableDataset],
        [SequentialDictIterableDataset],
        # multiple training datasets (combinded dataloader)
        [SequentialGetItemDataset, SequentialIterableDataset],
        [SequentialIterableDataset, SequentialIterableDataset],
        # [RandomGetItemDataset, RandomGetItemDataset],  # TODO: support in the future
    ],
)
@pytest.mark.parametrize("multiple_trainloader_mode", ["min_size", "max_size_cycle"])
def test_dataset_rng_states_restart_with_lightning(tmpdir, dataset_classes, multiple_trainloader_mode):
    """Test that the Trainer can resume from a failed run in the case of several types of datasets."""
    trainer_kwargs = dict(
        default_root_dir=tmpdir,
        max_epochs=3,
        enable_progress_bar=False,
        enable_model_summary=False,
        multiple_trainloader_mode=multiple_trainloader_mode,
    )

    all_batches, weights0 = _run_training(trainer_kwargs, dataset_classes)
    all_batches = torch.stack(all_batches)
    assert len(all_batches) == 9

    # Simulate 1st failure
    complete_batches, _ = _run_training(trainer_kwargs, dataset_classes, fail_on_step=4)
    assert len(complete_batches) == 4

    checkpoint_path = os.path.join(tmpdir, ".pl_auto_save.ckpt")
    assert os.path.exists(checkpoint_path)

    # Resume after failure
    resumed_batches, weights1 = _run_training(
        trainer_kwargs, dataset_classes, fail_on_step=-1, ckpt_path=checkpoint_path
    )
    assert len(resumed_batches) == 5

    # the resumed batches should match the batches of the successful training
    all_batches_resumed = torch.stack(complete_batches + resumed_batches)
    assert len(all_batches_resumed) == 9
    assert torch.equal(all_batches, all_batches_resumed)

    # the final weights of a resumed training should equal the weights of an uninterrupted training
    for w0, w1 in zip(weights0, weights1):
        assert w0 is not w1
        assert torch.allclose(w0, w1)


@mock.patch.dict(os.environ, {"PL_FAULT_TOLERANT_TRAINING": "1"})
@pytest.mark.parametrize(
    ["train_datasets", "val_datasets"],
    [
        ([RandomGetItemDataset], [RandomGetItemDataset]),
        ([RandomGetItemDataset], [RandomGetItemDataset, RandomGetItemDataset]),
    ],
)
@pytest.mark.parametrize(
    "val_check_interval",
    [
        pytest.param(
            0.5,
            marks=pytest.mark.xfail(
                reason=(
                    "TODO: the `train_dataloader` random state overrides the validation state when restarting training"
                )
            ),
        ),
        1.0,
    ],
)
def test_auto_restart_within_validation_loop(train_datasets, val_datasets, val_check_interval, tmpdir):
    n_val_dataloaders = len(val_datasets)
    stop_dataloader = n_val_dataloaders - 1
    stop_batch = 1

    class ValidationLoopTestModel(LightningModule):
        def __init__(self, should_fail):
            super().__init__()
            self.layer = torch.nn.Linear(1, 2)
            self.should_fail = should_fail
            self.training_batches = []
            self.validation_batches = defaultdict(list)

        def step(self, batch):
            return sum(self.layer(b).sum() for b in batch)

        def training_step(self, batch, batch_idx):
            self.training_batches.append(batch)
            return self.step(batch)

        def validation_step(self, batch, batch_idx, dataloader_idx=0):
            if self.should_fail and stop_dataloader == dataloader_idx and batch_idx == stop_batch:
                raise CustomException
            self.validation_batches[dataloader_idx].append(batch)
            return self.step(batch)

        def configure_optimizers(self):
            return torch.optim.SGD(self.layer.parameters(), lr=0.1)

        def train_dataloader(self):
            return [DataLoader(cls(4, 1)) for cls in train_datasets]

        def val_dataloader(self):
            return [DataLoader(cls(4, 1)) for cls in val_datasets]

    def run(should_fail, resume):
        if not resume:
            seed_everything(42)

        model = ValidationLoopTestModel(should_fail)

        ckpt_path = str(tmpdir / ".pl_auto_save.ckpt") if resume else None
        trainer = Trainer(
            default_root_dir=tmpdir,
            max_epochs=1,
            val_check_interval=val_check_interval,
            num_sanity_val_steps=0,
        )
        if should_fail:
            with pytest.raises(CustomException):
                trainer.fit(model, ckpt_path=ckpt_path)
        else:
            trainer.fit(model, ckpt_path=ckpt_path)

        return model.training_batches, model.validation_batches

    total_train_batches, total_val_batches = run(should_fail=False, resume=False)
    pre_fail_train_batches, pre_fail_val_batches = run(should_fail=True, resume=False)
    post_fail_train_batches, post_fail_val_batches = run(should_fail=False, resume=True)

    torch.testing.assert_allclose(total_train_batches, pre_fail_train_batches + post_fail_train_batches)
    for k in total_val_batches:
        torch.testing.assert_allclose(total_val_batches[k], pre_fail_val_batches[k] + post_fail_val_batches[k])


class TestAutoRestartModelUnderSignal(BoringModel):
    def __init__(self, should_signal: bool, failure_on_step: bool, failure_on_training: bool, on_last_batch: bool):
        super().__init__()
        self.should_signal = should_signal
        self.failure_on_step = failure_on_step
        self.failure_on_training = failure_on_training
        self.on_last_batch = on_last_batch
        self.seen_train_batches = []

    def _signal(self):
        if self.should_signal:
            # simulate `os.kill(os.getpid(), signal.SIGUSR1)`
            self.trainer._terminate_gracefully = True

    def training_step(self, batch, batch_idx):
        self.seen_train_batches.append(batch)
        should_signal = self.trainer.fit_loop.epoch_loop._is_training_done if self.on_last_batch else batch_idx == 2
        if self.failure_on_step and self.failure_on_training and should_signal:
            self._signal()
        return super().training_step(batch, batch_idx)

    def validation_step(self, batch, batch_idx):
        should_signal = (
            self.trainer.fit_loop.epoch_loop.val_loop.epoch_loop.batch_progress.is_last_batch
            if self.on_last_batch
            else batch_idx == 2
        )
        if self.failure_on_step and not self.failure_on_training and should_signal:
            self._signal()
        return super().validation_step(batch, batch_idx)

    def training_epoch_end(self, outputs) -> None:
        if not self.failure_on_step and self.failure_on_training:
            self._signal()

    def validation_epoch_end(self, outputs) -> None:
        if not self.failure_on_step and not self.failure_on_training:
            self._signal()

    def train_dataloader(self):
        return DataLoader(RandomDataset(32, 4))

    def val_dataloader(self):
        return DataLoader(RandomDataset(32, 4))


def _fit_model(
    tmpdir, should_signal, val_check_interval, failure_on_step, failure_on_training, on_last_batch, status=None
):
    seed_everything(42)
    model = TestAutoRestartModelUnderSignal(should_signal, failure_on_step, failure_on_training, on_last_batch)

    trainer_kwargs = dict(
        default_root_dir=tmpdir,
        max_epochs=1,
        limit_train_batches=4,
        limit_val_batches=4,
        val_check_interval=val_check_interval,
        num_sanity_val_steps=0,
    )

    trainer = Trainer(**trainer_kwargs)
    if should_signal:
        with pytest.raises(ExitGracefullyException, match=status):
            trainer.fit(model)
    else:
        trainer.fit(model)
    assert trainer._terminate_gracefully == should_signal

    return model


@pytest.mark.parametrize("on_last_batch", [False, True])
@pytest.mark.parametrize("val_check_interval", [0.5, 1.0])
@pytest.mark.parametrize("failure_on_training", [False, True])
@pytest.mark.parametrize("failure_on_step", [False, True])
@mock.patch.dict(os.environ, {"PL_FAULT_TOLERANT_TRAINING": "1"})
@RunIf(skip_windows=True)
def test_auto_restart_under_signal(on_last_batch, val_check_interval, failure_on_training, failure_on_step, tmpdir):
    """This test asserts that if a signal is being sent during the training / validation phase, the model should
    restart in a reproducible way."""

    model_total = _fit_model(tmpdir, False, val_check_interval, failure_on_step, failure_on_training, on_last_batch)

    if failure_on_step:
        if on_last_batch:
            if failure_on_training:
                # Breaking on first validation batch.
                # This is done to capture the random state of the validation dataloader.
                status = "EvaluationEpochLoop:advance"
            else:
                # when breaking on last batch of validation, we should exist on `run_end` val_check_interval == 1.0
                status = (
                    "TrainingEpochLoop:on_run_end" if val_check_interval == 1.0 else "TrainingEpochLoop:on_advance_end"
                )
        else:
            status = "TrainingEpochLoop:on_advance_end" if failure_on_training else "EvaluationEpochLoop:advance"
    else:
        if val_check_interval == 1.0:
            status = "TrainingEpochLoop:on_run_end"
        else:
            # `training_epoch_end` happens after `validation_epoch_end` since Lightning v1.4
            status = "TrainingEpochLoop:on_run_end" if failure_on_training else "TrainingEpochLoop:on_advance_end"

    model_signaled = _fit_model(
        tmpdir, True, val_check_interval, failure_on_step, failure_on_training, on_last_batch, status=status
    )
    checkpoint_path = str(tmpdir / ".pl_auto_save.ckpt")
    assert os.path.exists(checkpoint_path)
    model_restarted = _fit_model(tmpdir, False, val_check_interval, failure_on_step, failure_on_training, on_last_batch)

    # check the batches
    actual = torch.cat(model_signaled.seen_train_batches + model_restarted.seen_train_batches)
    expected = torch.cat(model_total.seen_train_batches)
    assert torch.equal(actual, expected)

    # FIXME: why `on_last_batch` doesn't work ?
    if failure_on_step and failure_on_training and not on_last_batch:
        assert not torch.equal(model_total.layer.weight, model_signaled.layer.weight)
    assert torch.equal(model_restarted.layer.weight, model_total.layer.weight)

    checkpoint = torch.load(checkpoint_path)["loops"]["fit_loop"]
    p = checkpoint["epoch_loop.batch_progress"]
    if p["is_last_batch"] and p["current"]["completed"] == 4:
        assert "dataloader_state_dict" not in checkpoint["epoch_loop.state_dict"]
    else:
        assert "dataloader_state_dict" in checkpoint["epoch_loop.state_dict"]

    state_dict = checkpoint["epoch_loop.val_loop.epoch_loop.state_dict"]
    p = checkpoint["epoch_loop.val_loop.epoch_loop.batch_progress"]
    if (p["is_last_batch"] and p["current"]["completed"] == 4) or p["current"]["ready"] == 0:
        assert "dataloader_state_dict" not in state_dict
    else:
        assert "dataloader_state_dict" in state_dict


<<<<<<< HEAD
def test_is_obj_stateful():
=======
def test_supports_state_dict_protocol():
>>>>>>> a5698e65
    class StatefulClass:
        def state_dict(self):
            pass

        def load_state_dict(self, state_dict):
            pass

<<<<<<< HEAD
    obj = StatefulClass()
    assert _is_obj_stateful(obj)
=======
    assert isinstance(StatefulClass(), _SupportsStateDict)
>>>>>>> a5698e65

    class NotStatefulClass:
        def state_dict(self):
            pass

<<<<<<< HEAD
        def load_state_dict(self):
            pass

    obj = NotStatefulClass()
    assert not _is_obj_stateful(obj)

    class NotStatefulClass:
        def load_state_dict(self):
            pass

    obj = NotStatefulClass()
    assert not _is_obj_stateful(obj)
=======
    assert not isinstance(NotStatefulClass(), _SupportsStateDict)

    class NotStateful2Class:
        def load_state_dict(self, state_dict):
            pass

    assert not isinstance(NotStateful2Class(), _SupportsStateDict)
>>>>>>> a5698e65


def test_fault_tolerant_mode_enum():
    with mock.patch.dict(os.environ, {"PL_FAULT_TOLERANT_TRAINING": "0"}):
        assert _FaultTolerantMode.DISABLED == _FaultTolerantMode.detect_current_mode()
        assert not TrainerState()._fault_tolerant_mode.is_enabled

    with mock.patch.dict(os.environ, {"PL_FAULT_TOLERANT_TRAINING": "1"}):
        assert _FaultTolerantMode.AUTOMATIC == _FaultTolerantMode.detect_current_mode()
        assert TrainerState()._fault_tolerant_mode.is_automatic

    with mock.patch.dict(os.environ, {"PL_FAULT_TOLERANT_TRAINING": "MANUAL"}):
        assert _FaultTolerantMode.MANUAL == _FaultTolerantMode.detect_current_mode()
        assert TrainerState()._fault_tolerant_mode.is_manual

    with pytest.raises(
        MisconfigurationException, match="The environment flag `PL_FAULT_TOLERANT_TRAINING` should be either"
    ):
        with mock.patch.dict(os.environ, {"PL_FAULT_TOLERANT_TRAINING": "3"}):
            _FaultTolerantMode.detect_current_mode()


class StatefulRandomSampler(RandomSampler):

    counter = 0

    def state_dict(self):
        self.counter += 1
        return {"counter": self.counter}

    def load_state_dict(self, state_dict):
        self.counter = state_dict["counter"]


class FailingStatefulRandomDataset(RandomDataset):
    def __init__(self, *args, **kwargs):
        super().__init__(*args, **kwargs)
        self.counter = 0

    def __getitem__(self, index):
        self.counter += 1
        return super().__getitem__(index)

    def state_dict(self):
        return {"counter": self.counter}

    def load_state_dict(self, state_dict):
        self.counter = state_dict["counter"]


class StatefulRandomDataset(FailingStatefulRandomDataset):
    def state_dict(self):
        info = get_worker_info()
        worker_id = info.id if info else 0
        return {worker_id: {"counter": self.counter}}


@pytest.mark.parametrize("num_workers", [0, 2])
@mock.patch.dict(os.environ, {"PL_FAULT_TOLERANT_TRAINING": "2"})
def test_stateful_workers(num_workers):

    seed_everything(42)

    _get_iterator_fn = DataLoader._get_iterator
    _patch_dataloader_get_iterators()
    assert DataLoader._ori_get_iterator is not None

    data_fetcher = DataFetcher()
    dataloader = DataLoader(FailingStatefulRandomDataset(1, 64), shuffle=True)

    with pytest.raises(MisconfigurationException, match="A stateful iterator should be used"):
        iter(dataloader)

    # This would attach the `data_fetcher` to the DataLoader.
    data_fetcher.setup(dataloader)

    dataloader_iter = iter(dataloader)
    assert isinstance(dataloader_iter, _SingleProcessDataLoaderIterStateful)

    with pytest.raises(MisconfigurationException, match="he state_dict returned by"):
        next(dataloader_iter)

    data_fetcher = DataFetcher()
    dataset = StatefulRandomDataset(1, 64)
    dataloader = DataLoader(dataset, sampler=StatefulRandomSampler(dataset), num_workers=num_workers)

    # This would attach the `data_fetcher` to the DataLoader.
    data_fetcher.setup(dataloader)
    data_fetcher_iter = iter(data_fetcher)

    worker_type = _SingleProcessDataLoaderIterStateful if num_workers == 0 else _MultiProcessingDataLoaderIterStateful
    assert isinstance(data_fetcher.dataloader_iter, worker_type)

    next(data_fetcher_iter)
    state = data_fetcher.dataloader_iter.state.state
    assert state[0].dataset_state == {0: {"counter": 1}}
    assert state[0].sampler_state["sampler"] == {"counter": 1}

    next(data_fetcher_iter)
    previous_state = data_fetcher.dataloader_iter.previous_state.state
    state = data_fetcher.dataloader_iter.state.state
    assert previous_state[0].dataset_state == {0: {"counter": 1}}
    assert previous_state[0].sampler_state["sampler"] == {"counter": 1}
    # TODO: Resolve the previous `sampler_state` associated to `worker_id: 0`.
    worker_id = 1 if num_workers else 0
    assert state[worker_id].sampler_state["sampler"] == {"counter": 2}

    # each worker has its own copy of the dataset
    assert state[0].dataset_state == ({0: {"counter": 2}} if num_workers == 0 else {0: {"counter": 1}})
    target_previous_state = deepcopy(state)

    next(data_fetcher_iter)
    latest_worker_id = data_fetcher.dataloader_iter.state.latest_worker_id
    assert latest_worker_id == 0
    previous_state = data_fetcher.dataloader_iter.previous_state.state
    state = data_fetcher.dataloader_iter.state.state

    assert target_previous_state == previous_state
    assert state[0].sampler_state["sampler"] == {"counter": 3}
    assert state[0].dataset_state == ({0: {"counter": 3}} if num_workers == 0 else {0: {"counter": 2}})

    _teardown_dataloader_get_iterators()
    assert not hasattr(DataLoader, "_ori_get_iterator")
    assert DataLoader._get_iterator == _get_iterator_fn

    data_fetcher.teardown()<|MERGE_RESOLUTION|>--- conflicted
+++ resolved
@@ -40,15 +40,11 @@
     _add_capture_metadata_collate,
     _dataloader_load_state_dict,
     _dataloader_to_state_dict,
-<<<<<<< HEAD
-    _is_obj_stateful,
     _MultiProcessingDataLoaderIterStateful,
     _patch_dataloader_get_iterators,
     _SingleProcessDataLoaderIterStateful,
+    _SupportsStateDict,
     _teardown_dataloader_get_iterators,
-=======
-    _SupportsStateDict,
->>>>>>> a5698e65
     CaptureIterableDataset,
     CaptureMapDataset,
     FastForwardSampler,
@@ -1204,11 +1200,7 @@
         assert "dataloader_state_dict" in state_dict
 
 
-<<<<<<< HEAD
-def test_is_obj_stateful():
-=======
 def test_supports_state_dict_protocol():
->>>>>>> a5698e65
     class StatefulClass:
         def state_dict(self):
             pass
@@ -1216,31 +1208,12 @@
         def load_state_dict(self, state_dict):
             pass
 
-<<<<<<< HEAD
-    obj = StatefulClass()
-    assert _is_obj_stateful(obj)
-=======
     assert isinstance(StatefulClass(), _SupportsStateDict)
->>>>>>> a5698e65
 
     class NotStatefulClass:
         def state_dict(self):
             pass
 
-<<<<<<< HEAD
-        def load_state_dict(self):
-            pass
-
-    obj = NotStatefulClass()
-    assert not _is_obj_stateful(obj)
-
-    class NotStatefulClass:
-        def load_state_dict(self):
-            pass
-
-    obj = NotStatefulClass()
-    assert not _is_obj_stateful(obj)
-=======
     assert not isinstance(NotStatefulClass(), _SupportsStateDict)
 
     class NotStateful2Class:
@@ -1248,7 +1221,6 @@
             pass
 
     assert not isinstance(NotStateful2Class(), _SupportsStateDict)
->>>>>>> a5698e65
 
 
 def test_fault_tolerant_mode_enum():
