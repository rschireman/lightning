# Python package
# Create and test a Python package on multiple Python versions.
# Add steps that analyze code, save the dist with the build record, publish to a PyPI-compatible index, and more:
# https://docs.microsoft.com/azure/devops/pipelines/languages/python

trigger:
  tags:
    include:
      - '*'
  branches:
    include:
      - "master"
      - "release/*"
      - "refs/tags/*"
pr:
  - "master"
  - "release/*"

jobs:
  - job: testing
    strategy:
      matrix:
        'PyTorch - stable':
          image: "pytorchlightning/pytorch_lightning:base-cuda-py3.9-torch1.11"
    # how long to run the job before automatically cancelling
    timeoutInMinutes: "100"
    # how much time to give 'run always even if cancelled tasks' before stopping them
    cancelTimeoutInMinutes: "2"
    pool: azure-gpus-spot
    container:
      image: $(image)
      # default shm size is 64m. Increase it to avoid:
      # 'Error while creating shared memory: unhandled system error, NCCL version 2.7.8'
      options: "--runtime=nvidia -e NVIDIA_VISIBLE_DEVICES=all --shm-size=512m"
    workspace:
      clean: all

    steps:

    - bash: |
        lspci | egrep 'VGA|3D'
        whereis nvidia
        nvidia-smi
        which python && which pip
        python --version
        pip --version
        pip list
      displayName: 'Image info & NVIDIA'

    - bash: |
        python -c "fname = 'requirements/pytorch/strategies.txt' ; lines = [line for line in open(fname).readlines() if 'horovod' not in line] ; open(fname, 'w').writelines(lines)"
        CUDA_VERSION_MM=$(python -c "import torch ; print(''.join(map(str, torch.version.cuda.split('.')[:2])))")
        pip install "bagua-cuda$CUDA_VERSION_MM>=0.9.0"
        pip install -e .[strategies]
        pip install --requirement requirements/pytorch/devel.txt
        pip list
      displayName: 'Install dependencies'

    - bash: |
        set -e
        python requirements/collect_env_details.py
        python -c "import torch ; mgpu = torch.cuda.device_count() ; assert mgpu >= 2, f'GPU: {mgpu}'"
<<<<<<< HEAD
        python requirements/check-avail-strategies.py
        python requirements/check-avail-extras.py
      displayName: 'Env. details'
=======
        python requirements/pytorch/check-avail-strategies.py
        python requirements/pytorch/check-avail-extras.py
      displayName: 'Env details'
>>>>>>> e703917f

    - bash: bash .actions/pull_legacy_checkpoints.sh
      displayName: 'Get legacy checkpoints'

    - bash: python -m coverage run --source pytorch_lightning -m pytest
      workingDirectory: src/pytorch_lightning
      displayName: 'Testing: PyTorch doctests'

    - bash: python -m coverage run --source pytorch_lightning -m pytest --ignore benchmarks -v --junitxml=$(Build.StagingDirectory)/test-results.xml --durations=50
      displayName: 'Testing: PyTorch standard'
      env:
        CUDA_LAUNCH_BLOCKING: 1
      workingDirectory: tests/tests_pytorch

    - bash: bash run_standalone_tests.sh
      workingDirectory: tests/tests_pytorch
      env:
        PL_USE_MOCKED_MNIST: "1"
        CUDA_LAUNCH_BLOCKING: 1
      displayName: 'Testing: PyTorch standalone tests'

    - bash: |
        python -m coverage report
        python -m coverage xml
        python -m coverage html
        python -m codecov --token=$(CODECOV_TOKEN) --commit=$(Build.SourceVersion) --flags=gpu,pytest --name="GPU-coverage" --env=linux,azure
        ls -l
      workingDirectory: tests/tests_pytorch
      displayName: 'Statistics'

    - task: PublishTestResults@2
      displayName: 'Publish test results'
      inputs:
        testResultsFiles: '$(Build.StagingDirectory)/test-results.xml'
        testRunTitle: '$(Agent.OS) - $(Build.DefinitionName) - Python $(python.version)'
      condition: succeededOrFailed()

    - script: |
        set -e
        bash run_ddp_examples.sh
        bash run_pl_examples.sh --trainer.accelerator=gpu --trainer.devices=1
        bash run_pl_examples.sh --trainer.accelerator=gpu --trainer.devices=2 --trainer.strategy=ddp
        bash run_pl_examples.sh --trainer.accelerator=gpu --trainer.devices=2 --trainer.strategy=ddp --trainer.precision=16
      workingDirectory: examples
      env:
        PL_USE_MOCKED_MNIST: "1"
        CUDA_LAUNCH_BLOCKING: 1
      displayName: 'Testing: PyTorch examples'

    - bash: python -m pytest benchmarks -v --maxfail=2 --durations=0
      workingDirectory: tests/tests_pytorch
      displayName: 'Testing: PyTorch benchmarks'<|MERGE_RESOLUTION|>--- conflicted
+++ resolved
@@ -60,15 +60,9 @@
         set -e
         python requirements/collect_env_details.py
         python -c "import torch ; mgpu = torch.cuda.device_count() ; assert mgpu >= 2, f'GPU: {mgpu}'"
-<<<<<<< HEAD
-        python requirements/check-avail-strategies.py
-        python requirements/check-avail-extras.py
-      displayName: 'Env. details'
-=======
         python requirements/pytorch/check-avail-strategies.py
         python requirements/pytorch/check-avail-extras.py
       displayName: 'Env details'
->>>>>>> e703917f
 
     - bash: bash .actions/pull_legacy_checkpoints.sh
       displayName: 'Get legacy checkpoints'
