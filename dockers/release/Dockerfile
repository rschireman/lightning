# Copyright The PyTorch Lightning team.
#
# Licensed under the Apache License, Version 2.0 (the "License");
# you may not use this file except in compliance with the License.
# You may obtain a copy of the License at
#
#     http://www.apache.org/licenses/LICENSE-2.0
#
# Unless required by applicable law or agreed to in writing, software
# distributed under the License is distributed on an "AS IS" BASIS,
# WITHOUT WARRANTIES OR CONDITIONS OF ANY KIND, either express or implied.
# See the License for the specific language governing permissions and
# limitations under the License.

ARG PYTHON_VERSION=3.9
ARG PYTORCH_VERSION=1.8

FROM pytorchlightning/pytorch_lightning:base-cuda-py${PYTHON_VERSION}-torch${PYTORCH_VERSION}

LABEL maintainer="PyTorchLightning <https://github.com/PyTorchLightning>"

ARG LIGHTNING_VERSION=""

COPY ./ /home/pytorch-lightning/

# install dependencies
RUN \
    cd /home && \
    mv pytorch-lightning/_notebooks notebooks && \
    mv pytorch-lightning/pl_examples . && \
    # replace by specific version if asked
    if [ ! -z "$LIGHTNING_VERSION" ] ; then \
        rm -rf pytorch-lightning ; \
        wget https://github.com/PyTorchLightning/pytorch-lightning/archive/${LIGHTNING_VERSION}.zip --progress=bar:force:noscroll ; \
        unzip ${LIGHTNING_VERSION}.zip ; \
        mv pytorch-lightning-*/ pytorch-lightning ; \
        rm *.zip ; \
    fi && \
<<<<<<< HEAD
    pip install ./pytorch-lightning["extra"] --no-cache-dir -U --upgrade-strategy eager && \
=======
    pip install ./pytorch-lightning["extra","loggers","strategies"] --no-cache-dir && \
>>>>>>> 83436ee3
    rm -rf pytorch-lightning

RUN python --version && \
    pip --version && \
    pip list && \
    python -c "import pytorch_lightning as pl; print(pl.__version__)"

# CMD ["/bin/bash"]<|MERGE_RESOLUTION|>--- conflicted
+++ resolved
@@ -36,11 +36,7 @@
         mv pytorch-lightning-*/ pytorch-lightning ; \
         rm *.zip ; \
     fi && \
-<<<<<<< HEAD
-    pip install ./pytorch-lightning["extra"] --no-cache-dir -U --upgrade-strategy eager && \
-=======
-    pip install ./pytorch-lightning["extra","loggers","strategies"] --no-cache-dir && \
->>>>>>> 83436ee3
+    pip install ./pytorch-lightning["extra","loggers","strategies"] --no-cache-dir -U --upgrade-strategy eager && \
     rm -rf pytorch-lightning
 
 RUN python --version && \
