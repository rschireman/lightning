--- conflicted
+++ resolved
@@ -42,28 +42,15 @@
 
 # Installations \
     pip install -q fire && \
-<<<<<<< HEAD
-    python ./pytorch-lightning/.actions/assistant.py requirements_prune_pkgs horovod --req_files ./pytorch-lightning/requirements/extra.txt  && \
-    pip install "Pillow>=8.2, !=8.3.0" "cryptography>=3.4" "py>=1.10" "protobuf>=3.15.6" --no-cache-dir -U --upgrade-strategy eager && \
-    pip install -r ./pytorch-lightning/requirements/extra.txt --no-cache-dir -U --upgrade-strategy eager && \
+    pip install "Pillow>=8.2, !=8.3.0" "cryptography>=3.4" "py>=1.10" --no-cache-dir -U --upgrade-strategy eager && \
+    pip install ./pytorch-lightning["extra","loggers","strategies"] --no-cache-dir -U --upgrade-strategy eager && \
     pip install -r ./pytorch-lightning/requirements/examples.txt --no-cache-dir -U --upgrade-strategy eager && \
-    pip install ./pytorch-lightning --no-cache-dir -U --upgrade-strategy eager && \
-=======
-    pip install "Pillow>=8.2, !=8.3.0" "cryptography>=3.4" "py>=1.10" --no-cache-dir && \
-    pip install ./pytorch-lightning["extra","loggers","strategies"] --no-cache-dir && \
-    pip install -r ./pytorch-lightning/requirements/examples.txt --no-cache-dir && \
->>>>>>> 83436ee3
     rm -rf pytorch-lightning && \
     pip list
 
-<<<<<<< HEAD
-RUN pip install lightning-grid -U
-=======
-RUN pip install jupyterlab[all] -U
-
-RUN pip install lightning-grid -U && \
-    pip install "py>=1.10" "protobuf>=3.15.6" --upgrade-strategy only-if-needed
->>>>>>> 83436ee3
+RUN pip install jupyterlab[all] -U && \
+    pip install lightning-grid -U
+#    pip install "py>=1.10" "protobuf>=3.15.6" --upgrade-strategy only-if-needed
 
 ENV PYTHONPATH="/workspace"
 
